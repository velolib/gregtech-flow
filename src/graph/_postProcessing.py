import logging
import math
import re
from collections import defaultdict
from copy import deepcopy

import yaml


def _addPowerLineNodes(self):
    # This checks for burnables being put into sink and converts them to EU/t
    generator_names = {
        0: 'gas turbine',
        1: 'combustion gen',
        2: 'semifluid gen',
        3: 'steam turbine',
        4: 'rocket engine fuel',
        5: 'large naquadah reactor',
    }
<<<<<<< HEAD
    turbineables = {
        'hydrogen': 20_000,
        'natural gas': 20_000,
        'carbon monoxide': 24_000,
        'wood gas': 24_000,
        'sulfuric gas': 25_000,
        'biogas': 40_000,
        'sulfuric naphtha': 40_000,
        'cyclopentadiene': 70_000,
        'coal gas': 96_000,
        'methane': 104_000,
        'ethylene': 128_000,
        'refinery gas': 160_000,
        'ethane': 168_000,
        'propene': 192_000,
        'butadiene': 206_000,
        'propane': 232_000,
        'rocket fuel': 250_000,
        'butene': 256_000,
        'phenol': 288_000,
        'benzene': 360_000,
        'butane': 296_000,
        'lpg': 320_000,
        'naphtha': 320_000,
        'toluene': 328_000,
        'tert-butylbenzene': 420_000,
        'naquadah gas': 1_024_000,
        'nitrobenzene': 1_250_000,
    }
    combustables = {
        'fish oil': 2_000,
        'short mead': 4_000,
        'biofuel': 6_000,
        'creosote oil': 8_000,
        'biomass': 8_000,
        'oil': 16_000,
        'sulfuric light fuel': 40_000,
        'octane': 80_000,
        'methanol': 84_000,
        'ethanol': 192_000,
        'bio diesel': 320_000,
        'light fuel': 305_000,
        'diesel': 480_000,
        'ether': 537_000,
        'gasoline': 576_000,
        'cetane-boosted diesel': 1_000_000,
        'ethanol gasoline': 750_000,
        'butanol': 1_125_000,
        'jet fuel no.3': 1_324_000,
        'high octane gasoline': 2_500_000,
        'jet fuel A': 2_048_000,
    }
    semifluids = {
        'seed oil': 4_000,
        'fish oil': 4_000,
        'raw animal waste': 12_000,
        'biomass': 16_000,
        'coal tar': 16_000,
        'manure slurry': 24_000,
        'coal tar oil': 32_000,
        'fertile manure slurry': 32_000,
        'oil': 40_000,
        'light oil': 40_000,
        'creosote oil': 48_000,
        'raw oil': 60_000,
        'heavy oil': 60_000,
        'sulfuric coal tar oil': 64_000,
        'sulfuric heavy fuel': 80_000,
        'heavy fuel': 360_000,
    }
    rocket_fuels = {
        'rp-1 rocket fuel': 1_536_000,
        'lmp-103s': 1_998_000,
        'dense hydrazine fuel mixture': 3_072_000,
        'monomethylhydrazine fuel mix': 4_500_000,
        'cn3h7o3 rocket fuel': 6_144_000,
        'unsymmetrical dimethylhydrazine fuel mix': 9_000_000,
        'h8n4c2o4 rocket fuel': 12_588_000,
    }
    naqline_fuels = {
        'naquadah based liquid fuel mkI': 220_000*20*1000,
        'naquadah based liquid fuel mkII': 380_000*20*1000,
        'naquadah based liquid fuel mkIII': 9_511_000*80*1000,
        'naquadah based liquid fuel mkIV': 88_540_000*100*1000,
        'naquadah based liquid fuel mkV': 399_576_000*8*20*1000,
        'uranium based liquid fuel (excited state)': 12_960*100*1000,
        'plutonium based liquid fuel (excited state)': 32_400*7.5*20*1000,
        'thorium based liquid fuel (excited state)': 2_200*25*20*1000,
        'naquadah fuel mk1': 220_000*20*1000,
        'naquadah fuel mk2': 380_000*20*1000,
        'naquadah fuel mk3': 9_511_000*80*1000,
        'naquadah fuel mk4': 88_540_000*100*1000,
        'naquadah fuel mk5': 399_576_000*8*20*1000
    }
=======

    with open('data/power_data.yaml', 'r') as f:
        power_data = yaml.safe_load(f)

    turbineables = power_data['turbine_fuels']
    combustables = power_data['combustion_fuels']
    semifluids = power_data['semifluids']
    rocket_fuels = power_data['rocket_fuels']
    naqline_fuels = power_data['naqline_fuels']

>>>>>>> 55293008
    known_burnables = {x: [0, y] for x,y in turbineables.items()}
    known_burnables.update({x: [1, y] for x,y in combustables.items()})
    known_burnables.update({x: [2, y] for x,y in semifluids.items()})
    known_burnables['steam'] = [3, 500]
    known_burnables.update({x: [4, y] for x,y in rocket_fuels.items()})
    known_burnables.update({x: [5, y] for x,y in naqline_fuels.items()})

    outputs = self.adj['sink']['I']
    generator_number = 1
    for edge in deepcopy(outputs):
        node_from, _, ing_name = edge
        edge_data = self.edges[edge]
        quant = edge_data['quant']

        if ing_name in known_burnables and not ing_name in self.graph_config['DO_NOT_BURN']:
            self.parent_context.cLog(f'Detected burnable: {ing_name.title()}! Adding to chart.', 'blue', level=logging.INFO)
            generator_idx, eut_per_cell = known_burnables[ing_name]
            gen_name = generator_names[generator_idx].title()

            # Add node
            node_gen = f'power_{generator_number}_{generator_idx}'
            generator_number += 1
            node_name = f'{gen_name} (100% eff)'
            self.addNode(
                node_gen,
                label= node_name,
                fillcolor=self.graph_config['NONLOCKEDNODE_COLOR'],
                shape='box'
            )

            # Fix edges to point at said node
            produced_eut = eut_per_cell * quant / 1000
            # Edge (old output) -> (generator)
            self.addEdge(
                node_from,
                node_gen,
                ing_name,
                quant,
                **edge_data['kwargs'],
            )
            # Edge (generator) -> (EU sink)
            self.addEdge(
                node_gen,
                'sink',
                'EU',
                produced_eut,
            )
            # Remove old edge and repopulate adjacency list
            del self.edges[edge]
            self.createAdjacencyList()

    ### Automatically balance the outputs of UCFE
    # 1. Get UCFE node
    UCFE_id = None
    for rec_id, rec in self.recipes.items():
        if rec.machine == 'universal chemical fuel engine':
            UCFE_id = rec_id

    if UCFE_id is not None:
        self.parent_context.cLog('Detected UCFE, autobalancing...', 'green', level=logging.INFO)

        # 2. Determine whether non-combustion promoter input is combustable or gas
        input_ingredient_collection = self.recipes[UCFE_id].I
        if len(input_ingredient_collection) != 2:
            raise RuntimeError('Too many or too few inputs to UCFE - expected 2.')

        if 'combustion promoter' not in input_ingredient_collection._ingdict:
            raise RuntimeError('UCFE detected, but "combustion promoter" is not one of its inputs. Cannot autobalance.')

        for ing in input_ingredient_collection._ings:
            if ing.name != 'combustion promoter':
                fuel_name = ing.name
                break

        burn_value_table = None
        if fuel_name in turbineables:
            burn_value_table = turbineables
            coefficient = 0.04
        elif fuel_name in combustables:
            burn_value_table = combustables
            coefficient = 0.04
        elif fuel_name in rocket_fuels:
            burn_value_table = rocket_fuels
            coefficient = 0.005
        else:
            raise RuntimeError(f'Unrecognized input fuel to UCFE: {fuel_name}. Can only burn gas, combustables, or rocket fuel.')

        # 3. Compute UCFE ratio and output EU/s
        combustion_promoter_quant = input_ingredient_collection['combustion promoter'][0]
        fuel_quant = input_ingredient_collection[fuel_name][0]
        ratio = combustion_promoter_quant / fuel_quant
        self.parent_context.cLog(f'UCFE power ratio: {ratio}', 'green', level=logging.INFO)

        efficiency = math.exp(-coefficient*ratio) * 1.5
        self.parent_context.cLog(f'Efficiency stat: {efficiency}', 'green', level=logging.INFO)
        output_eu = efficiency * burn_value_table[fuel_name] * (fuel_quant / 1000)

        # 4. Update edge with new value
        self.edges[(UCFE_id, 'sink', 'EU')]['quant'] = output_eu


def _addSummaryNode(self):
    # Now that tree is fully locked, add I/O node
    # Specifically, inputs are adj[source] and outputs are adj[sink]
    with open('data/misc.yaml', 'r') as f:
        misc_data = yaml.safe_load(f)
    with open('data/overclock_data.yaml', 'r') as f:
        overclock_data = yaml.safe_load(f)

    color_positive = self.graph_config['POSITIVE_COLOR']
    color_negative = self.graph_config['NEGATIVE_COLOR']
    
    def makeLineHtml(lab_text, amt_text, lab_color, amt_color):
        return ''.join([
            '<tr>'
            f'<td align="left"><font color="{lab_color}" face="{self.graph_config["SUMMARY_FONT"]}">{self.stripBrackets(lab_text)}</font></td>'
            f'<td align ="right"><font color="{amt_color}" face="{self.graph_config["SUMMARY_FONT"]}">{amt_text}</font></td>'
            '</tr>'
        ])

    self.createAdjacencyList()

    # Compute I/O
    total_io = defaultdict(float)
    ing_names = defaultdict(str)
    for direction in [-1, 1]:
        if direction == -1:
            # Inputs
            edges = self.adj['source']['O']
        elif direction == 1:
            # Outputs
            edges = self.adj['sink']['I']

        for edge in edges:
            _, _, ing_name = edge
            edge_data = self.edges[edge]
            quant = edge_data['quant']

            ing_id = self.getIngId(ing_name)

            ing_names[ing_id] = self.getIngLabel(ing_name)
            total_io[ing_id] += direction * quant

    # Create I/O lines
    io_label_lines = []
    io_label_lines.append(f'<tr><td align="left"><font color="white" face="{self.graph_config["SUMMARY_FONT"]}"><b>Summary</b></font></td></tr><hr/>')

    for id, quant in sorted(total_io.items(), key=lambda x: x[1]):
        if id == 'eu':
            continue

        # Skip if too small (intended to avoid floating point issues)
        near_zero_range = 10**-5
        if -near_zero_range < quant < near_zero_range:
            continue

        amt_text = self.getQuantLabel(id, quant)
        name_text = '\u2588 ' + ing_names[id]
        num_color = color_positive if quant >= 0 else color_negative
        ing_color = self.getUniqueColor(id)
        io_label_lines.append(makeLineHtml(name_text, amt_text, ing_color, num_color))

    # Compute total EU/t cost and (if power line) output
    total_eut = 0
    for rec in self.recipes.values():
        total_eut += rec.eut
    io_label_lines.append('<hr/>')
    eut_rounded = -int(math.ceil(total_eut))
    io_label_lines.append(makeLineHtml('Input EU/t:', self.userRound(eut_rounded), 'white', color_negative))
    if 'eu' in total_io:
        produced_eut = int(math.floor(total_io['eu'] / 20))
        io_label_lines.append(makeLineHtml('Output EU/t:', self.userRound(produced_eut), 'white', color_positive))
        net_eut = produced_eut + eut_rounded
        lab_color = 'white'
        amt_color = color_positive if net_eut >= 0 else color_negative
        io_label_lines.append(makeLineHtml('Net EU/t:', self.userRound(net_eut), lab_color, amt_color))
        io_label_lines.append('<hr/>')

    # Add total machine multiplier count for renewables spreadsheet numbers
    special_machine_weights = misc_data['special_machine_weights']
    sumval = 0
    for rec_id in self.nodes:
        if rec_id in ['source', 'sink']:
            continue
        elif re.match(r'^power_\d+_\d+$', rec_id):
            continue
        rec = self.recipes[rec_id]

        machine_weight = rec.multiplier
        if rec.machine in special_machine_weights:
            machine_weight *= special_machine_weights[rec.machine]
        sumval += machine_weight

    io_label_lines.append(makeLineHtml('Total machine count:', self.userRound(sumval), 'white', color_positive))

    # Add peak power load in maximum voltage on chart
    # Find maximum voltage
    max_tier = -1
    tiers = overclock_data['voltage_data']['tiers']
    for rec in self.recipes.values():
        tier = tiers.index(rec.user_voltage)
        if tier > max_tier:
            max_tier = tier
    voltage_at_tier = 32 * pow(4, max_tier)

    # Compute maximum draw
    max_draw = 0
    for rec in self.recipes.values():
        max_draw += rec.base_eut * math.ceil(rec.multiplier)

    io_label_lines.append(
        makeLineHtml( 
            'Peak power draw:', 
            f'{round(max_draw/voltage_at_tier, 2)}A {tiers[max_tier]}',
            'white',
            color_negative
        )
    )

    # Create final table
    io_label = ''.join(io_label_lines)
    io_label = f'<<table border="0">{io_label}</table>>'

    # Add to graph
    self.addNode(
        'total_io_node',
        label=io_label,
        fillcolor=self.graph_config['BACKGROUND_COLOR'],
        shape='box'
    )<|MERGE_RESOLUTION|>--- conflicted
+++ resolved
@@ -17,102 +17,6 @@
         4: 'rocket engine fuel',
         5: 'large naquadah reactor',
     }
-<<<<<<< HEAD
-    turbineables = {
-        'hydrogen': 20_000,
-        'natural gas': 20_000,
-        'carbon monoxide': 24_000,
-        'wood gas': 24_000,
-        'sulfuric gas': 25_000,
-        'biogas': 40_000,
-        'sulfuric naphtha': 40_000,
-        'cyclopentadiene': 70_000,
-        'coal gas': 96_000,
-        'methane': 104_000,
-        'ethylene': 128_000,
-        'refinery gas': 160_000,
-        'ethane': 168_000,
-        'propene': 192_000,
-        'butadiene': 206_000,
-        'propane': 232_000,
-        'rocket fuel': 250_000,
-        'butene': 256_000,
-        'phenol': 288_000,
-        'benzene': 360_000,
-        'butane': 296_000,
-        'lpg': 320_000,
-        'naphtha': 320_000,
-        'toluene': 328_000,
-        'tert-butylbenzene': 420_000,
-        'naquadah gas': 1_024_000,
-        'nitrobenzene': 1_250_000,
-    }
-    combustables = {
-        'fish oil': 2_000,
-        'short mead': 4_000,
-        'biofuel': 6_000,
-        'creosote oil': 8_000,
-        'biomass': 8_000,
-        'oil': 16_000,
-        'sulfuric light fuel': 40_000,
-        'octane': 80_000,
-        'methanol': 84_000,
-        'ethanol': 192_000,
-        'bio diesel': 320_000,
-        'light fuel': 305_000,
-        'diesel': 480_000,
-        'ether': 537_000,
-        'gasoline': 576_000,
-        'cetane-boosted diesel': 1_000_000,
-        'ethanol gasoline': 750_000,
-        'butanol': 1_125_000,
-        'jet fuel no.3': 1_324_000,
-        'high octane gasoline': 2_500_000,
-        'jet fuel A': 2_048_000,
-    }
-    semifluids = {
-        'seed oil': 4_000,
-        'fish oil': 4_000,
-        'raw animal waste': 12_000,
-        'biomass': 16_000,
-        'coal tar': 16_000,
-        'manure slurry': 24_000,
-        'coal tar oil': 32_000,
-        'fertile manure slurry': 32_000,
-        'oil': 40_000,
-        'light oil': 40_000,
-        'creosote oil': 48_000,
-        'raw oil': 60_000,
-        'heavy oil': 60_000,
-        'sulfuric coal tar oil': 64_000,
-        'sulfuric heavy fuel': 80_000,
-        'heavy fuel': 360_000,
-    }
-    rocket_fuels = {
-        'rp-1 rocket fuel': 1_536_000,
-        'lmp-103s': 1_998_000,
-        'dense hydrazine fuel mixture': 3_072_000,
-        'monomethylhydrazine fuel mix': 4_500_000,
-        'cn3h7o3 rocket fuel': 6_144_000,
-        'unsymmetrical dimethylhydrazine fuel mix': 9_000_000,
-        'h8n4c2o4 rocket fuel': 12_588_000,
-    }
-    naqline_fuels = {
-        'naquadah based liquid fuel mkI': 220_000*20*1000,
-        'naquadah based liquid fuel mkII': 380_000*20*1000,
-        'naquadah based liquid fuel mkIII': 9_511_000*80*1000,
-        'naquadah based liquid fuel mkIV': 88_540_000*100*1000,
-        'naquadah based liquid fuel mkV': 399_576_000*8*20*1000,
-        'uranium based liquid fuel (excited state)': 12_960*100*1000,
-        'plutonium based liquid fuel (excited state)': 32_400*7.5*20*1000,
-        'thorium based liquid fuel (excited state)': 2_200*25*20*1000,
-        'naquadah fuel mk1': 220_000*20*1000,
-        'naquadah fuel mk2': 380_000*20*1000,
-        'naquadah fuel mk3': 9_511_000*80*1000,
-        'naquadah fuel mk4': 88_540_000*100*1000,
-        'naquadah fuel mk5': 399_576_000*8*20*1000
-    }
-=======
 
     with open('data/power_data.yaml', 'r') as f:
         power_data = yaml.safe_load(f)
@@ -123,7 +27,6 @@
     rocket_fuels = power_data['rocket_fuels']
     naqline_fuels = power_data['naqline_fuels']
 
->>>>>>> 55293008
     known_burnables = {x: [0, y] for x,y in turbineables.items()}
     known_burnables.update({x: [1, y] for x,y in combustables.items()})
     known_burnables.update({x: [2, y] for x,y in semifluids.items()})
